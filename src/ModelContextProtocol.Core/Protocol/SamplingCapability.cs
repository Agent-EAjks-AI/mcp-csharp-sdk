using System.ComponentModel;
using System.Text.Json.Serialization;
using Microsoft.Extensions.AI;
using ModelContextProtocol.Client;

namespace ModelContextProtocol.Protocol;

/// <summary>
/// Represents the capability for a client to generate text or other content using an AI model.
/// </summary>
/// <remarks>
/// <para>
/// This capability enables the MCP client to respond to sampling requests from an MCP server.
/// </para>
/// <para>
/// When this capability is enabled, an MCP server can request the client to generate content
/// using an AI model. The client must set a <see cref="McpClientHandlers.SamplingHandler"/> to process these requests.
/// </para>
/// </remarks>
public sealed class SamplingCapability
{
<<<<<<< HEAD
}
=======
    /// <summary>
    /// Gets or sets the handler for processing <see cref="RequestMethods.SamplingCreateMessage"/> requests.
    /// </summary>
    /// <remarks>
    /// <para>
    /// This handler function is called when an MCP server requests the client to generate content
    /// using an AI model. The client must set this property for the sampling capability to work.
    /// </para>
    /// <para>
    /// The handler receives message parameters, a progress reporter for updates, and a 
    /// cancellation token. It should return a <see cref="CreateMessageResult"/> containing the 
    /// generated content.
    /// </para>
    /// <para>
    /// You can create a handler using the <see cref="AIContentExtensions.CreateSamplingHandler"/> extension
    /// method with any implementation of <see cref="IChatClient"/>.
    /// </para>
    /// </remarks>
    [JsonIgnore]
    [Obsolete($"Use {nameof(McpClientOptions.Handlers.SamplingHandler)} instead. This member will be removed in a subsequent release.")] // See: https://github.com/modelcontextprotocol/csharp-sdk/issues/774
    [EditorBrowsable(EditorBrowsableState.Never)]
    public Func<CreateMessageRequestParams?, IProgress<ProgressNotificationValue>, CancellationToken, ValueTask<CreateMessageResult>>? SamplingHandler { get; set; }

    /// <summary>
    /// Gets or sets whether the client supports context inclusion via includeContext parameter.
    /// </summary>
    /// <remarks>
    /// If not declared, servers should only use includeContext: "none".
    /// </remarks>
    [JsonPropertyName("context")]
    public SamplingContextCapability? Context { get; set; }

    /// <summary>
    /// Gets or sets whether the client supports tool use via tools and toolChoice parameters.
    /// </summary>
    [JsonPropertyName("tools")]
    public SamplingToolsCapability? Tools { get; set; }
}
>>>>>>> 15139cc5
<|MERGE_RESOLUTION|>--- conflicted
+++ resolved
@@ -19,32 +19,6 @@
 /// </remarks>
 public sealed class SamplingCapability
 {
-<<<<<<< HEAD
-}
-=======
-    /// <summary>
-    /// Gets or sets the handler for processing <see cref="RequestMethods.SamplingCreateMessage"/> requests.
-    /// </summary>
-    /// <remarks>
-    /// <para>
-    /// This handler function is called when an MCP server requests the client to generate content
-    /// using an AI model. The client must set this property for the sampling capability to work.
-    /// </para>
-    /// <para>
-    /// The handler receives message parameters, a progress reporter for updates, and a 
-    /// cancellation token. It should return a <see cref="CreateMessageResult"/> containing the 
-    /// generated content.
-    /// </para>
-    /// <para>
-    /// You can create a handler using the <see cref="AIContentExtensions.CreateSamplingHandler"/> extension
-    /// method with any implementation of <see cref="IChatClient"/>.
-    /// </para>
-    /// </remarks>
-    [JsonIgnore]
-    [Obsolete($"Use {nameof(McpClientOptions.Handlers.SamplingHandler)} instead. This member will be removed in a subsequent release.")] // See: https://github.com/modelcontextprotocol/csharp-sdk/issues/774
-    [EditorBrowsable(EditorBrowsableState.Never)]
-    public Func<CreateMessageRequestParams?, IProgress<ProgressNotificationValue>, CancellationToken, ValueTask<CreateMessageResult>>? SamplingHandler { get; set; }
-
     /// <summary>
     /// Gets or sets whether the client supports context inclusion via includeContext parameter.
     /// </summary>
@@ -59,5 +33,4 @@
     /// </summary>
     [JsonPropertyName("tools")]
     public SamplingToolsCapability? Tools { get; set; }
-}
->>>>>>> 15139cc5
+}